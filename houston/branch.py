--- conflicted
+++ resolved
@@ -2,18 +2,9 @@
 
 import random
 
-<<<<<<< HEAD
-from houston.util import printflush
-from houston.specification import Specification
-
-
-class Branch(object):
-    def __init__(self, name, schema, specification: Specification):
-        """
-        Constructs a new outcome branch.
-=======
 from .util import printflush
 from .state import State, Environment
+from .specification import Specification
 
 
 class BranchID(object):
@@ -21,7 +12,6 @@
     def from_string(s: str) -> 'BranchID':
         action_name, _, branch_name = s.partition(':')
         return BranchID(action_name, branch_name)
->>>>>>> acb9f255
 
     def __init__(self,
                  action_name: str,
@@ -35,14 +25,9 @@
     def equals(self, other: 'BranchID') -> bool:
         return self.__eq__(other)
 
-<<<<<<< HEAD
-        self.__specification = specification
-
-=======
     def __eq__(self, other: 'BranchID') -> bool:
         return self.__action_name == other.schema_name and \
                self.__branch_name == other.branch_name
->>>>>>> acb9f255
 
     @property
     def schema_name(self) -> str:
@@ -58,19 +43,8 @@
         """
         return self.__branch_name
 
-<<<<<<< HEAD
-    
-    @property
-    def specification(self):
-        """
-        Specifications of this branch
-        """
-        return self.__specification
-
-=======
     def __str__(self) -> str:
         return "{}:{}".format(self.__action_name, self.__branch_name)
->>>>>>> acb9f255
 
     def __repr__(self):
         r = "BranchID(\"{}\", \"{}\")"
@@ -85,7 +59,8 @@
     """
     def __init__(self,
                  name: str,
-                 schema: 'ActionSchema'
+                 schema: 'ActionSchema',
+                 specification: Specification
                  ) -> None:
         """
         Constructs a new outcome branch.
@@ -98,6 +73,7 @@
         assert name is not ""
         self.__name = name
         self.__schema = schema
+        self.__specification = specification
 
     @property
     def schema(self) -> 'ActionSchema':
@@ -106,6 +82,10 @@
     @property
     def name(self) -> str:
         return self.__name
+
+    @property
+    def specification(self) -> Specification:
+        return self.__specification
 
     @property
     def id(self) -> BranchID:
@@ -135,9 +115,11 @@
         """
         return self.specification.precondition.is_satisfiable(system, initial_state, env)
 
-<<<<<<< HEAD
-
-    def precondition(self, system, action, state, env):
+    def precondition(self,
+                     system: 'System',
+                     action: 'Action',
+                     state: State,
+                     environment: Environment) -> bool:
         """
         Determines whether the guard for this outcome branch is satisfied by
         the parameters for the action, the state of the system immediately
@@ -153,30 +135,16 @@
         :returns    True if the guard is satisfied by the given context, \
                     otherwise False.
         """
-        return self.specification.precondition.is_satisfied(system, action.values, state, None, env)
-
-
-    def postcondition(self, system, action, state_before, state_after, environment):
-        return self.specification.postcondition.is_satisfied(system, action.values,
-                state_before, state_after, environment)
-=======
-    def precondition(self,
-                     system: 'System',
-                     action: 'Action',
-                     state: State,
-                     environment: Environment
-                     ) -> bool:
-        raise NotImplementedError
+        return self.specification.precondition.is_satisfied(system, action.values, state, None, environment)
 
     def postcondition(self,
                       system: 'System',
                       action: 'Action',
                       state_before: State,
                       state_after: State,
-                      environment: Environment
-                      ) -> bool:
-        raise NotImplementedError
->>>>>>> acb9f255
+                      environment: Environment) -> bool:
+        return self.specification.postcondition.is_satisfied(system, action.values,
+                state_before, state_after, environment)
 
     def timeout(self,
                 system: 'System',
@@ -196,16 +164,12 @@
 
 
 class IdleBranch(Branch):
-<<<<<<< HEAD
-    def __init__(self, schema, parameters=None, idle_time=5.0):
+    
+    def __init__(self, schema: 'ActionSchema',
+                parameters: List['Parameters']=None,
+                idle_time: float=5.0) -> None:
         assert isinstance(idle_time, float)
-=======
-    def __init__(self,
-                 schema: 'ActionSchema',
-                 idle_time: float = 5.0
-                 ) -> None:
         assert idle_time > 0
->>>>>>> acb9f255
         self.__idle_time = idle_time
         specification = Specification(parameters,
                 """
