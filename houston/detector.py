import copy
import random
import timeit
import houston

from mission import Mission

class ResourceUsage(object):
    """
    Simple data structure used to maintain track of what resources have been
    consumed over the course of a bug detection trial.
    """
    def __init__(self):
        self.numMissions = 0
        self.runningTime = 0.0


class ResourceLimits(object):
    """
    A convenience class used to impose limits on the bug detection process.
    """
    def __init__(self, numMissions = None, runningTime = None):
        self.__numMissions = numMissions
        self.__runningTime = runningTime


    def reached(self, usage):
        if self.reachedMissionLimit(self, usage.numMissions):
            return True
        if self.reachedTimeLimit(self, usage.runningTime):
            return True
        return False


    def reachedMissionLimit(self, numMissions):
        return  self.__numMissions is not None and \
                    numMissions >= self.__numMissions


    def reachedTimeLimit(self, runningTime):
        return  self.__runningTime is not None and \
                    runningTime >= self.__runningTime


class BugDetectorSummary(object):
    def __init__(self, history, outcomes, failures, resourceUsage, resourceLimits):
        """
        Constructs a summary of a bug detection process.

        :params resourceUsage:  a description of the resources consumed during \
                    the bug detection process.
        :params resourceLimits: a description of the resources limits that \
                    were imposed during the bug detection process.
        """
        assert (isinstance(resourceUsage, ResourceUsage) and resourceUsage is not None)
        assert (isinstance(resourceLimits, ResourceLimits) and resourceLimits is not None)
        assert (isinstance(history, list) and history is not None)
        assert (isinstance(outcomes, dict) and outcomes is not None)
        assert (isinstance(failures, set) and failures is not None)
        assert (all(isinstance(m, Mission) for m in failures))

        self.__history = history
        self.__outcomes = outcomes
        self.__failures = failures
        self.__resourceUsage = copy.copy(resourceUsage)
        self.__resourceLimits = resourceLimits


    def toJSON(self):
        """
        Transforms this bug detection summary into a JSON format.
        """
        resources = {
            'used': self.__resourceUsage.toJSON(),
            'limits': self.__resourceLimits.toJSON()
        }

        history = [(m, self.__outcomes[m]) for m in self.__history]
        history = [{'mission': m.toJSON(), 'outcome': o.toJSON()} for (m, o) in history]


        failures = [(m, self.__outcomes[m]) for m in self.__failures]
        failures = [{'mission': m.toJSON(), 'outcome': o.toJSON()} for (m, o) in failures]

        summary = {
            'resources': resources,
            'history': history,
            'failures': failures
        }

        return {'summary': summary}


class BugDetector(object):
    """
    Bug detectors are responsible for finding bugs in a given system under test.
    """
    def __init__(self, threads = 1, actionGenerators = []):
        assert (isinstance(threads, int) and threads is not None)
        assert (threads >= 1)
        assert (isinstance(actionGenerators, list) and actionGenerators is not None)
        assert (all(isinstance(g) for g in actionGenerators))

        # transform the list of generators into a dictionary, indexed by the
        # name of the associated action schema
        self.__threads = threads
        self.__actionGenerators = {}
        for g in actionGenerators:
            name = g.getSchemaName()
            assert not (name in self.__actionGenerators)
            self.__actionGenerators[name] = g

<<<<<<< HEAD
    
    def prepare(self, systm, image, resourceLimits):
=======

    def prepare(self):
>>>>>>> c00ee065
        self.__containers = \
            [houston.createContainer(systm, image) for i in range(self.__threads)]
        self.__usage = ResourceUsage()
        self.__resourceLimits = resourceLimits
        self.__startTime = timeit.default_timer()
        self.__history = []
        self.__outcomes = {}
        self.__failures = set()


    def cleanup(self):
        for container in self.__containers:
            container.destroy()

        self.__containers = []


<<<<<<< HEAD
    def exhausted(self):
        """
        Used to determine whether the resource limit for the current bug
        detection session has been hit.
        """
        return self.__resourceLimits.reached(self.__usage)

   
=======
>>>>>>> c00ee065
    def detect(self, systm, image, resourceLimits):
        """

        :param      systm: the system under test
        :param      image: the name of the Dockerfile that should be used to \
                        containerise the system under test
        :param      resourceLimits: a description of the resources available \
                        to the detection process, given as a ResourceLimits \
                        object

        :returns    a summary of the detection process in the form of a \
                    BugDetectionSummary object
        """
        raise UnimplementedError


    def generateAction(self, schema):
        """
        Generates an instance of a given action schema at random.
        """
        name = schema.getName()
        if name in self.__actionGenerators:
            g = self.__actionGenerators[name]
            return g.generate()

        return schema.generate()


    def executeMissions(self, missions):
        # TODO use a thread pool!
        # TODO enforce limits
        outcomes = {m: self.executeMission(m) for m in missions}
        for (m, outcome) in outcomes.items():
            self.recordOutcome(m, outcome)

            # update resource usage
            self.__resourceUsage.numMissions += 1
            self.__resourceUsage.runningTime = \
                timeit.default_timer() - self.__startTime

            # TODO: move
            self.__endStates[m] = outcome.getEndState()


    def executeMission(self, mission):
        return self.__containers[0].execute(mission)


    def recordOutcome(self, mission, outcome):
        """
        Records the outcome of a given mission. The mission is logged to the
        history, and its outcome is stored in the outcome dictionary. If the
        mission failed, the mission is also added to the set of failed
        missions.
        """
        self.__history.append(mission)
        self.__outcomes[mission] = outcome

        if mission.failed():
            self.__failures.add(mission)


class IncrementalBugDetector(BugDetector):
    def __init__(self, initialState, env, threads = 1, actionGenerators = []):
        super(IncrementalBugDetector, self).__init__(threads, actionGenerators)
        self.__initialState = initialState
        self.__env = env


    def getInitialState(self):
        return self.__initialState


    def getEnvironment(self):
        return self.__env


    def prepare(self, systm, image, resourceLimits):
        super(IncrementalBugDetector, self).prepare(systm, image, resourceLimits)

        # seed the pool
        m = Mission(self.getEnvironment(), self.getInitialState(), [])
        self.__pool = set([m])
        self.__endStates = {m: self.getInitialState()}

        # initialise the tabu list
        self.__tabu = set()


    def detect(self, systm, image, resourceLimits):
        self.prepare(systm, image, resourceLimits)
        try:

            # keep running tests until we hit the resource limit
            while not resourceLimits.reached(resourceUsage):
                self.runGeneration()

            return BugDetectorSummary(self.__history,
                                      self.__outcomes,
                                      self.__failures,
                                      self.__usage,
                                      resourceLimits)

        finally:
            self.cleanup()


    def runGeneration(self):
        N = 10
        parents = random.sample(pool, N)
        children = set()

        # generate candidate missions using the selected parents
        # discard any missions that belong to the tabu list
        for parent in parents:
            schema = random.choice(schemas)
            action = self.generateAction(schema)
            actions = parent.getActions() + [action]

            # TODO: implement tabu list
            child = Mission(parent.getEnvironment(), parent.getInitialState(), actions)
            children.add(child)

        self.executeMissions(children)

        for child in children:
            if not outcome.failed(): # TODO: update tabu list
                pool.add(child)<|MERGE_RESOLUTION|>--- conflicted
+++ resolved
@@ -110,13 +110,7 @@
             assert not (name in self.__actionGenerators)
             self.__actionGenerators[name] = g
 
-<<<<<<< HEAD
-    
     def prepare(self, systm, image, resourceLimits):
-=======
-
-    def prepare(self):
->>>>>>> c00ee065
         self.__containers = \
             [houston.createContainer(systm, image) for i in range(self.__threads)]
         self.__usage = ResourceUsage()
@@ -134,7 +128,6 @@
         self.__containers = []
 
 
-<<<<<<< HEAD
     def exhausted(self):
         """
         Used to determine whether the resource limit for the current bug
@@ -143,8 +136,6 @@
         return self.__resourceLimits.reached(self.__usage)
 
    
-=======
->>>>>>> c00ee065
     def detect(self, systm, image, resourceLimits):
         """
 
