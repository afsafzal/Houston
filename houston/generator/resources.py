# FIXME use attrs!
class ResourceUsage(object):
    """
    Used to monitor and record the resources used during a given
    test-generation trial.
    """
    @staticmethod
    def from_json(jsn):
        return ResourceUsage(jsn['num_missions'], jsn['running_time'])

    def __init__(self, num_missions=0, running_time=0.0):
        self.num_missions = num_missions
        self.running_time = running_time

    def to_json(self):
        return {'num_missions': self.num_missions,
                'running_time': self.running_time}


class ResourceLimits(object):
    """
    Used to specify limits on the resources that can be used during a given
    test-generation trial.
    """
    @staticmethod
    def from_json(jsn):
<<<<<<< HEAD
        return ResourceLimits(num_missions = jsn['num_missions'],
                              running_time = jsn['running_time'],
                              num_missions_selected = jsn['num_missions_selected'])


    def __init__(self, num_missions = None, running_time = None, num_missions_selected = None):
=======
        return ResourceLimits(num_missions=jsn['num_missions'],
                              running_time=jsn['running_time'])

    def __init__(self, num_missions=None, running_time=None):
>>>>>>> acb9f255
        self.__num_missions = num_missions
        self.__running_time = running_time
        self.__num_missions_selected = num_missions_selected

    def reached(self, usage):
        """
        Determines whether a given resource usage has reached the limits
        defined by this object.
        """
        if self.reached_mission_limit(usage.num_missions):
            return True
        if self.reached_time_limit(usage.running_time):
            return True
        return False

    @property
    def num_missions_selected(self):
        """
        Number of missions that should be selected from all generated missions.
        """
        return self.__num_missions_selected


    @property
    def num_missions(self):
        """
        The maximum number of missions that may be generated, or None, if
        no such limit exists.
        """
        return self.__num_missions

    @property
    def running_time(self):
        """
        The maximum length of time that the test-generation process may take,
        or None, if there is no such limit.
        """
        return self.__running_time

    def reached_mission_limit(self, num_missions):
        """
        Determines whether a given number of missions exceeds the maximum
        number of missions that can be generated (as specified by this object).
        """
        return self.__num_missions is not None and \
            num_missions >= self.__num_missions

    def reached_time_limit(self, running_time):
        """
        Determines whether a given running time meets or exceeds the limit.
        """
        return self.__running_time is not None and \
            running_time >= self.__running_time

    def to_json(self):
        """
        Returns a JSON description of these limits.
        """
<<<<<<< HEAD
        return {
            'num_missions': self.__num_missions,
            'running_time': self.__running_time,
            'num_missions_selected': self.__num_missions_selected
        }
=======
        return {'num_missions': self.__num_missions,
                'running_time': self.__running_time}
>>>>>>> acb9f255
<|MERGE_RESOLUTION|>--- conflicted
+++ resolved
@@ -24,19 +24,12 @@
     """
     @staticmethod
     def from_json(jsn):
-<<<<<<< HEAD
         return ResourceLimits(num_missions = jsn['num_missions'],
                               running_time = jsn['running_time'],
                               num_missions_selected = jsn['num_missions_selected'])
 
 
     def __init__(self, num_missions = None, running_time = None, num_missions_selected = None):
-=======
-        return ResourceLimits(num_missions=jsn['num_missions'],
-                              running_time=jsn['running_time'])
-
-    def __init__(self, num_missions=None, running_time=None):
->>>>>>> acb9f255
         self.__num_missions = num_missions
         self.__running_time = running_time
         self.__num_missions_selected = num_missions_selected
@@ -95,13 +88,8 @@
         """
         Returns a JSON description of these limits.
         """
-<<<<<<< HEAD
         return {
             'num_missions': self.__num_missions,
             'running_time': self.__running_time,
             'num_missions_selected': self.__num_missions_selected
-        }
-=======
-        return {'num_missions': self.__num_missions,
-                'running_time': self.__running_time}
->>>>>>> acb9f255
+        }