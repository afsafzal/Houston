--- conflicted
+++ resolved
@@ -19,32 +19,23 @@
     information, refer to the system-specific subclasses of GotoNormally.
     """
     def __init__(self) -> None:
-        pre = lambda a, s, e, c: s.armed and s.mode != 'LOITER'
+        super().__init__('normal',
+            """
+            (and (= _armed true)
+                (not (= _mode "LOITER")))
+            """,
+            """
+            (and (= __longitude $longitude)
+                (= __latitude $latitude))
+            """)
 
-<<<<<<< HEAD
-        branches = [
-            GotoNormally(self, parameters),
-            GotoLoiter(self, parameters),
-            IdleBranch(self, parameters)
-        ]
-=======
-        def post(a, s0, s1, e, c) -> bool:
-            err_lon = 0.1
-            err_lat = 0.1
-            sat_lon = abs(s1.longitude - a['longitude']) <= err_lon
-            sat_lat = abs(s1.latitude - a['latitude']) <= err_lat
-            return sat_lon and sat_lat
->>>>>>> d6559a47
-
-        def timeout(a, s, e, c) -> float:
-            from_loc = (s.latitude, s.longitude)
-            to_loc = (a['latitude'], a['longitude'])
-            dist = geopy.distance.great_circle(from_loc, to_loc).meters
-            timeout = dist * c.time_per_metre_travelled
-            timeout += c.constant_timeout_offset
-            return timeout
-
-        super().__init__('normal', pre, post, timeout)
+    def timeout(self, a, s, e, c) -> float:
+        from_loc = (s.latitude, s.longitude)
+        to_loc = (a['latitude'], a['longitude'])
+        dist = geopy.distance.great_circle(from_loc, to_loc).meters
+        timeout = dist * c.time_per_metre_travelled
+        timeout += c.constant_timeout_offset
+        return timeout
 
 
 class GoTo(Command):
