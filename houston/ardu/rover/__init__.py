--- conflicted
+++ resolved
@@ -6,18 +6,10 @@
 from .sandbox import Sandbox
 from .state import State
 from ..base import BaseSystem
-<<<<<<< HEAD
-from .state import State
-
-
-class ArduRover(BaseSystem):
-
-=======
 from ..configuration import Configuration
 
 
 class ArduRover(BaseSystem):
->>>>>>> d6559a47
     state = State
 
     def __init__(self,
