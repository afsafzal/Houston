from typing import Optional
import time
import os
import sys
import threading

import dronekit
from bugzoo.client import Client as BugZooClient
from pymavlink import mavutil

from ..sandbox import Sandbox as BaseSandbox
from ..mission import Mission


class NoConnectionError(BaseException):
    """
    Thrown when there is no connection to the vehicle running inside a sandbox.
    """
    def __init__(self):
        super().__init__("No connection to vehicle inside sandbox.")


class Sandbox(BaseSandbox):
    def __init__(self,
                 system: 'BaseSystem',
                 client_bugzoo: BugZooClient
                 ) -> None:
        super().__init__(system, client_bugzoo)
        self.__connection = None
        self.__sitl_thread = None

    @property
    def connection(self,
                   raise_exception: bool = True
                   ) -> Optional[dronekit.Vehicle]:
        """
        Uses dronekit to return a connection to the system running inside
        this sandbox.

        Raises:
            NoConnectionError: if there is no connection to the system running
                inside this sandbox.
        """
        if self.__connection is None and raise_exception:
            raise NoConnectionError()
        return self.__connection

    def _launch_sitl(self,
                     name_bin: str = 'ardurover',
                     name_model: str = 'rover',
                     fn_param: str = '',  # FIXME what are the semantics of an empty string?  # noqa: pycodestyle
                     verbose: bool = True
                     ) -> None:
        """
        Launches the SITL inside the sandbox and blocks until its execution
        has finished.
        """
        bzc = self.bugzoo.containers

        # FIXME #47
        home = "-35.362938,149.165085,584,270"
        name_bin = os.path.join(self.snapshot.source_dir,
                                "build/sitl/bin",
                                name_bin)
        cmd = '{} --model "{}" --speedup "{}" --home "{}" --defaults "{}"'
        cmd = cmd.format(name_bin, name_model, self.system.speedup,
                         home, fn_param)
        print("COMMAND: {}".format(cmd))

        if not verbose:
<<<<<<< HEAD
            bzc.command(self.container, cmd, block=False, stdout=False, stderr=False)
            return

        execution_response = \
            bzc.command(self.container, cmd, stdout=True, stderr=True, block=False)
=======
            bzc.command(self.container, cmd, block=False,
                        stdout=False, stderr=False)
            return

        execution_response = \
            bzc.command(self.container, cmd, stdout=True,
                        stderr=True, block=False)
>>>>>>> 47a5ffe0
        for line in execution_response.output:
            line = line.decode(sys.stdout.encoding).rstrip('\n')
            print(line, flush=True)

    def _start(self,
               mission: Mission,
               binary_name: str,
               model_name: str,
               param_file: str,
               verbose: bool = True
               ) -> None:
        """
        Launches the SITL inside this sandbox, and establishes a connection to
        the vehicle running inside the simulation. Blocks until SITL is
        launched and a connection is established.
        """
        args = (binary_name, model_name, param_file, verbose)
        self.__sitl_thread = threading.Thread(target=self._launch_sitl,
                                              args=args)
        self.__sitl_thread.daemon = True
        self.__sitl_thread.start()

        # establish connection
        # TODO fix connection issue
        protocol = 'tcp'
        port = 5760
        ip = str(self.bugzoo.containers.ip_address(self.container))
        url = "{}:{}:{}".format(protocol, ip, port)
        dummy_connection = mavutil.mavlink_connection(url)
        time.sleep(10)
        dummy_connection.close()
        time.sleep(5)
        self.__connection = dronekit.connect(url, wait_ready=True)

        # wait until vehicle is ready to test
        self.__connection.wait_ready('autopilot_version')

        # wait for longitude and latitude to match their expected values, and
        # for the system to match the expected `armable` state.
        initial_lon = mission.initial_state['longitude']
        initial_lat = mission.initial_state['latitude']
        v = self.system.variable
        while True:
            observed = self.observe(0.0)
            ready_lon = v('longitude').eq(initial_lon, observed['longitude'])
            ready_lat = v('latitude').eq(initial_lat, observed['latitude'])
            ready_armable = \
                observed['armable'] == mission.initial_state['armable']
            if ready_lon and ready_lat and ready_armable:
                break
            time.sleep(0.05)

        if not self._post_connection_setup():
            print("Post connection setup failed!")

        # wait until the vehicle is in GUIDED mode
        # TODO: add timeout
        guided_mode = dronekit.VehicleMode('GUIDED')
        self.__connection.mode = guided_mode
        while self.__connection.mode != guided_mode:
            time.sleep(0.05)

    def _stop(self) -> None:
        """
        Closes any connection to a simulated vehicle inside the sandbox, before
        terminating the associated simulator.
        """
        bzc = self.bugzoo.containers

        if self.connection:
            self.connection.close()

        # close the SITL
        cmd = 'ps aux | grep -i sitl | awk {\'"\'"\'print $2\'"\'"\'} | xargs kill -2'  # noqa: pycodestyle
        bzc.command(self.container, cmd, stdout=False, stderr=False,
                    block=True)

    def _post_connection_setup(self):
        """
        Instructions to run after the connection is established.
        """
        return True<|MERGE_RESOLUTION|>--- conflicted
+++ resolved
@@ -68,13 +68,6 @@
         print("COMMAND: {}".format(cmd))
 
         if not verbose:
-<<<<<<< HEAD
-            bzc.command(self.container, cmd, block=False, stdout=False, stderr=False)
-            return
-
-        execution_response = \
-            bzc.command(self.container, cmd, stdout=True, stderr=True, block=False)
-=======
             bzc.command(self.container, cmd, block=False,
                         stdout=False, stderr=False)
             return
@@ -82,7 +75,7 @@
         execution_response = \
             bzc.command(self.container, cmd, stdout=True,
                         stderr=True, block=False)
->>>>>>> 47a5ffe0
+
         for line in execution_response.output:
             line = line.decode(sys.stdout.encoding).rstrip('\n')
             print(line, flush=True)
