--- conflicted
+++ resolved
@@ -14,10 +14,7 @@
 from ..sandbox import Sandbox as BaseSandbox
 from ..command import Command, CommandOutcome
 from ..connection import Message
-<<<<<<< HEAD
-=======
 from ..mission import MissionOutcome
->>>>>>> 44478524
 
 logger = logging.getLogger(__name__)  # type: logging.Logger
 logger.setLevel(logging.DEBUG)
@@ -187,10 +184,6 @@
         Executes a mission, represented as a sequence of commands, and
         returns a description of the outcome.
         """
-<<<<<<< HEAD
-        from ..mission import MissionOutcome
-=======
->>>>>>> 44478524
         config = self.configuration
         env = self.environment
         with self.__lock:
@@ -231,40 +224,22 @@
                 message = m.message
                 if name == 'MISSION_ITEM_REACHED':
                     logger.debug("**MISSION_ITEM_REACHED: %d", message.seq)
-<<<<<<< HEAD
-                    mylock.acquire()
-                    last_wp[0] = int(message.seq)
-                    event.set()
-                    mylock.release()
-                elif name == 'MISSION_CURRENT':
-                    logger.debug("**MISSION_CURRENT: {}".format(message.seq))
-                    # self.observe()
-=======
                     with mylock:
                         last_wp[0] = int(message.seq)
                         event.set()
                 elif name == 'MISSION_CURRENT':
                     logger.debug("**MISSION_CURRENT: {}".format(message.seq))
->>>>>>> 44478524
                     logger.debug("STATE: {}".format(self.state))
                 elif name == 'MISSION_ACK':
                     logger.debug("**MISSION_ACK: {}".format(message.type))
             self.connection.add_hooks({'reached': reached})
             self.vehicle.armed = True
             while not self.vehicle.armed:
-<<<<<<< HEAD
-                print("waiting for the rover to be armed...")
-=======
                 logger.info("waiting for the rover to be armed...")
->>>>>>> 44478524
                 time.sleep(0.1)
                 self.vehicle.armed = True
 
             self.vehicle.mode = dronekit.VehicleMode("AUTO")
-<<<<<<< HEAD
-            # self.observe()
-=======
->>>>>>> 44478524
             initial_state = self.state
             message = CommandLong(
                 0, 0, 300, 0, 1, len(cmds) + 1, 0, 0, 0, 0, 4)
@@ -274,16 +249,6 @@
 
             while last_wp[0] < len(cmds) - 1:
                 event.wait()
-<<<<<<< HEAD
-                mylock.acquire()
-                # self.observe()
-                logger.debug("STATE: {}".format(self.state))
-                current_time = timer()
-                wp_state[last_wp[0]] = (self.state, current_time - time_start)
-                time_start = current_time
-                event.clear()
-                mylock.release()
-=======
                 with mylock:
                     # self.observe()
                     logger.debug("STATE: {}".format(self.state))
@@ -292,7 +257,6 @@
                     wp_state[last_wp[0]] = (self.state, time_passed)
                     time_start = current_time
                     event.clear()
->>>>>>> 44478524
 
             self.connection.remove_hook('reached')
             outcomes = []
@@ -331,8 +295,4 @@
             self.__state = self.__state.evolve(message,
                                                self.running_time,
                                                self.connection)
-<<<<<<< HEAD
-            logger.debug("S: {}".format(self.state))
-=======
-            logger.debug("S: %s", self.state)
->>>>>>> 44478524
+            logger.debug("S: %s", self.state)