--- conflicted
+++ resolved
@@ -13,43 +13,23 @@
 
 class ParachuteNormally(Specification):
     def __init__(self):
-<<<<<<< HEAD
-        parameters = [
-            # 0=disable, 1=enable, 2=release
-            Parameter('parachute_action', DiscreteValueRange([0, 1, 2]))
-        ]
-        branches = [
-            ParachuteNormally(self, parameters),
-            IdleBranch(self, parameters)
-        ]
-        super(ParachuteSchema, self).__init__('parachute',
-                                              parameters,
-                                              branches)
-=======
-        def pre(a, s, e, c) -> bool:
-            # FIXME #82
-            sat_action = a['parachute_action'] == 2
-            noise_alt = 0.1
-            sat_armed = s.armed
-            sat_mode = s.mode == 'GUIDED'
-            sat_alt = s.alt > c.min_parachute_alt - noise_alt
-            return sat_action and sat_armed and sat_mode and sat_alt
+        super().__init__('normal',
+            """
+            (and (= $parachute_action 2)
+                (= _armed true)
+                (= _mode "GUIDED")
+                (> _altitude 10.0)) 
+            """,
+            """
+            (and (= __armed false)
+                (< __altitude 0.3)
+                (= __vz 0.0))
+            """)
 
-        def post(a, s0, s1, e, c) -> bool:
-            # FIXME #82
-            noise_alt = 0.1
-            noise_vz = 0.05
-            sat_armed = not s1.armed
-            sat_alt = s1.altitude < 0.3 + noise_alt
-            sat_vz = 0.0 <= s1.vz <= noise_vz
-            return sat_armed and sat_alt and sat_vz
-
-        def timeout(a, s, e, c) -> float:
-            timeout = s.altitude * c.time_per_metre_travelled
-            timeout += c.constant_timeout_offset
-            return timeout
-
-        super().__init__("normal", pre, post, timeout)
+    def timeout(self, a, s, e, c) -> float:
+        timeout = s.altitude * c.time_per_metre_travelled
+        timeout += c.constant_timeout_offset
+        return timeout
 
 
 class Parachute(Command):
@@ -62,7 +42,6 @@
         ParachuteNormally(),
         Idle()
     ]
->>>>>>> d6559a47
 
     def dispatch(self,
                  sandbox: 'Sandbox',
@@ -74,57 +53,5 @@
         msg = vehicle.message_factory.command_long_encode(
             0, 0,
             mavutil.mavlink.MAV_CMD_DO_PARACHUTE,
-<<<<<<< HEAD
-            0, action['parachute_action'], 0, 0, 0, 0, 0, 0)
-        vehicle.send_mavlink(msg)
-
-
-class ParachuteNormally(Branch):
-    def __init__(self, schema, parameters):
-        specification = Specification(parameters,
-            """
-            (and (= $parachute_action 2)
-                (= _armed true)
-                (= _mode "GUIDED")
-                (> _altitude 10.0)) 
-            """,
-            """
-            (and (= __armed false)
-                (< __altitude 0.3)
-                (= __vz 0.0))
-            """,
-            None) # TODO: the minimum altitude is specified in system. We need a way to use it.
-        super(ParachuteNormally, self).__init__("normal", schema, specification)
-
-    def timeout(self, system, action, state, environment):
-        timeout = state['altitude'] * system.time_per_metre_travelled
-        timeout += system.constant_timeout_offset
-        return timeout
-
-#    def postcondition(self,
-#                      system,
-#                      action,
-#                      state_before,
-#                      state_after,
-#                      environment):
-#        v = system.variable
-#        return not state_after['armed'] and \
-#            v('altitude').lt(state_after['altitude'], 0.3) and \
-#            v('vz').eq(state_after['vz'], 0.0)
-#
-#    def precondition(self, system, action, state, environment):
-#        return action['parachute_action'] == 2 and \
-#            self.is_satisfiable(system, state, environment)
-#
-#    def is_satisfiable(self, system, state, environment):
-#        v = system.variable
-#        return state['armed'] and \
-#            state['mode'] == 'GUIDED' and \
-#            v('altitude').gt(state['altitude'], system.min_parachute_alt)
-
-    def generate(self, system, state, env, rng):
-        return self.schema.generate(rng)
-=======
             0, self.parachute_action, 0, 0, 0, 0, 0, 0)
-        vehicle.send_mavlink(msg)
->>>>>>> d6559a47
+        vehicle.send_mavlink(msg)