--- conflicted
+++ resolved
@@ -111,8 +111,4 @@
         sandbox.connection.mode = dronekit.VehicleMode(self.mode)
 
     def to_message(self) -> CommandLong:
-<<<<<<< HEAD
-        return None  # FIXME
-=======
-        raise NotImplementedError
->>>>>>> 44478524
+        raise NotImplementedError