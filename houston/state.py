--- conflicted
+++ resolved
@@ -13,23 +13,7 @@
 logger.setLevel(logging.DEBUG)
 
 
-<<<<<<< HEAD
-    def to_json(self) -> Dict[str, Any]:
-        """
-        Returns a JSON description of this state.
-        """
-        return {'variables': self.__values.copy(),
-                'time_offset': self.__time_offset}
-
-    def __repr__(self) -> str:
-        vrs = ["{}: {}".format(k, repr(v)) for (k, v) in self.__values.items()]
-        s_vrs = '; '.format(vrs)
-        s = "State(time_offset={:.3f}, variables={})"
-        s = s.format(self.time_offset, s_vrs)
-        return s
-=======
 K = TypeVar('K')
->>>>>>> 47a5ffe0
 
 
 class Variable(object):
