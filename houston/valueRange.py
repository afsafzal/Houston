--- conflicted
+++ resolved
@@ -40,14 +40,9 @@
             self.__typ = type(values[0])
             assert all(type(v) == self.__typ for v in values)
 
-<<<<<<< HEAD
-
     def __str__(self):
         return str(self.__values)
 
-
-=======
->>>>>>> acb9f255
     @property
     def size(self) -> int:
         """
