--- conflicted
+++ resolved
@@ -100,24 +100,6 @@
         """
         return self.__snapshot
 
-<<<<<<< HEAD
-    @property
-    def branches(self) -> List[Branch]:
-        """
-        A list of the branches for this system.
-        """
-        return [b for s in self.__schemas.values() for b in s.branches]
-
-    def branch(self, iden) -> Branch:
-        """
-        Returns an outcome branch for this system provided its identifier.
-        """
-        assert isinstance(iden, BranchID)
-        schema = self.__schemas[iden.schema_name]
-        return schema.get_branch(iden)
-
-=======
->>>>>>> d6559a47
     def variable(self, v: str) -> Variable:
         warnings.warn("System.variable will soon be removed",
                       DeprecationWarning)
