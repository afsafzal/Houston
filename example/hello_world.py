--- conflicted
+++ resolved
@@ -13,15 +13,12 @@
 from houston.generator.resources import ResourceLimits
 from houston.mission import Mission
 from houston.runner import MissionRunnerPool
-<<<<<<< HEAD
-from houston.ardu.common.goto import CircleBasedGotoGenerator
-from houston.root_cause.delta_debugging import DeltaDebugging
-from houston.root_cause.symex import SymbolicExecution 
+#from houston.ardu.common.goto import CircleBasedGotoGenerator
+#from houston.root_cause.delta_debugging import DeltaDebugging
+#from houston.root_cause.symex import SymbolicExecution 
 import copy
 from houston.ardu.copter.state import State as CopterState
 from houston.ardu.rover.state import State as RoverState
-=======
-from houston.ardu.copter.state import State as CopterState
 from houston.ardu.configuration import Configuration as ArduConfig
 
 
@@ -32,7 +29,6 @@
     log_to_stdout = logging.StreamHandler()
     log_to_stdout.setLevel(logging.DEBUG)
     logging.getLogger('houston').addHandler(log_to_stdout)
->>>>>>> d6559a47
 
 
 def run_single_mission(sandbox, mission):
@@ -150,26 +146,9 @@
 if __name__ == "__main__":
     setup_logging()
     bz = BugZoo()
-<<<<<<< HEAD
-    snapshot = bz.bugs['afrl:overflow']
-    #snapshot = bz.bugs['afrl:AIS-Scenario1']
-    sut = houston.ardu.ArduCopter(snapshot)
-
-    # mission description
-    actions = [
-        houston.action.Action("arm", {'arm': False}),
-        houston.action.Action("arm", {'arm': True}),
-        houston.action.Action("setmode", {"mode": 'GUIDED'}),
-        houston.action.Action("takeoff", {'altitude': 3.0}),
-        houston.action.Action("goto", {
-            'latitude' : -35.361354,
-            'longitude': 149.165218,
-            'altitude' : 4.0
-        }),
-        houston.action.Action("setmode", {'mode': 'LAND'}),
-        houston.action.Action("arm", {'arm': False})
-=======
-    snapshot = bz.bugs['ardubugs:1a207c91']
+    #snapshot = bz.bugs['afrl:overflow']
+    snapshot = bz.bugs['afrl:AIS-Scenario1']
+
     config = ArduConfig(
         speedup=1,
         time_per_metre_travelled=5.0,
@@ -179,12 +158,13 @@
 
     # mission description
     cmds = [
+        ArmDisarm(arm=False),
         ArmDisarm(arm=True),
+        SetMode(mode='GUIDED'),
         Takeoff(altitude=3.0),
         GoTo(latitude=-35.361354, longitude=149.165218, altitude=5.0),
         SetMode(mode='LAND'),
         ArmDisarm(arm=False)
->>>>>>> d6559a47
     ]
     
     environment = Environment({})
