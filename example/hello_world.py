--- conflicted
+++ resolved
@@ -1,9 +1,6 @@
 #!/usr/bin/env python3
 import copy
 import json
-<<<<<<< HEAD
-from houston.generator import *
-=======
 import logging
 
 import bugzoo
@@ -12,18 +9,14 @@
 import houston
 from houston.environment import Environment
 from houston.generator.rand import RandomMissionGenerator
->>>>>>> 47a5ffe0
 from houston.generator.resources import ResourceLimits
 from houston.mission import Mission
 from houston.runner import MissionRunnerPool
 from houston.ardu.common.goto import CircleBasedGotoGenerator
-<<<<<<< HEAD
 from houston.root_cause.delta_debugging import DeltaDebugging
 from houston.root_cause.symex import SymbolicExecution 
 import copy
-=======
 from houston.ardu.copter.state import State as CopterState
->>>>>>> 47a5ffe0
 
 
 def run_single_mission(sandbox, mission):
@@ -138,16 +131,10 @@
         f.write(str(mission_generator.report_fault_localization()))
 
 
-<<<<<<< HEAD
-if __name__=="__main__":
-    sut = houston.ardu.ArduRover('afrl:overflow')
-    #sut = houston.ardu.ArduCopter('afrl:overflow')
-=======
 if __name__ == "__main__":
     bz = BugZoo()
-    snapshot = bz.bugs['ardubugs:1a207c91']
-    sut = houston.ardu.ArduCopter(snapshot)
->>>>>>> 47a5ffe0
+    snapshot = bz.bugs['afrl:overflow']
+    sut = houston.ardu.ArduRover(snapshot)
 
     # mission description
     actions = [
@@ -162,42 +149,7 @@
         #houston.action.Action("setmode", {'mode': 'LAND'}),
         houston.action.Action("arm", {'arm': False})
     ]
-<<<<<<< HEAD
-    environment = houston.state.Environment({})
-    initial = houston.state.State({
-        "homeLatitude" : -35.3632607,
-        "homeLongitude" : 149.1652351,
-        "latitude" : -35.3632607,
-        "longitude": 149.1652351,
-        "altitude" : 0.0,
-        "battery"  : 100,
-        "armed"    : False,
-        "armable"  : True,
-    #    "mode"     : "AUTO"
-        "mode"     : "GUIDED"
-    }, 0.0)
-    mission = houston.mission.Mission(environment, initial, actions)
-    # create a container for the mission execution
-    #sandbox = sut.provision()
-    #run_single_mission(sandbox, mission)
-
-    #run_single_mission_with_coverage(sandbox, mission)
-    #generate(sut, initial, environment, 100, 10)
-    #run_all_missions(sut, "example/missions.json", False)
-    #generate_and_run_mutation(sut, initial, environment, mission, 3)
-    #generate_and_run_with_fl(sut, initial, environment, 5)
-    #run_single_mission_with_coverage(sandbox, mission)
-
-    #d = DeltaDebugging(sut, initial, environment, [mission])
-    #d.find_root_cause()
-
-    se = SymbolicExecution(sut, initial, environment)
-    mm = se.execute_symbolically(mission)
-    for m in mm:
-        print(m.to_json())
-
-    #sandbox.destroy()
-=======
+    
     environment = Environment({})
     initial = CopterState(
         home_latitude=-35.3632607,
@@ -225,12 +177,28 @@
     # create a container for the mission execution
     sandbox = sut.provision(bz)
     try:
-        run_single_mission_with_coverage(sandbox, mission)
+        #run_single_mission_with_coverage(sandbox, mission)
+        #run_single_mission_with_coverage(sandbox, mission)
+        #generate(sut, initial, environment, 100, 10)
+        #run_all_missions(sut, "example/missions.json", False)
+        #generate_and_run_mutation(sut, initial, environment, mission, 3)
+        #generate_and_run_with_fl(sut, initial, environment, 5)
+        #run_single_mission_with_coverage(sandbox, mission)
+
+        #d = DeltaDebugging(sut, initial, environment, [mission])
+        #d.find_root_cause()
+
+
         #generate(sut, initial, environment, 100, 10)
         # run_all_missions(sut, "example/missions.json", False)
         #generate_and_run_with_fl(sut, initial, environment, 5)
         #run_single_mission_with_coverage(sandbox, mission)
 
+        se = SymbolicExecution(sut, initial, environment)
+        mm = se.execute_symbolically(mission)
+        for m in mm:
+            print(m.to_json())
+
+
     finally:
-        sandbox.destroy()
->>>>>>> 47a5ffe0
+        sandbox.destroy()